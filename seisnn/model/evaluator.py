--- conflicted
+++ resolved
@@ -92,7 +92,7 @@
             progbar.add(batch_size)
 
             val['predict'] = self.model.predict(val['trace'])
-<<<<<<< HEAD
+
             iterator = seisnn.example_proto.batch_iterator(val)
             for i in range(len(val['predict'])):
                 title = f"eval_{n:0>5}"
@@ -101,7 +101,7 @@
                 instance.to_tfrecord(
                     os.path.join(eval_path, title + '.tfrecord'))
                 n += 1
-=======
+
             val['id'] = tf.convert_to_tensor(
                 title.encode('utf-8'), dtype=tf.string)[tf.newaxis]
 
@@ -144,4 +144,3 @@
     to_time = UTCDateTime(pick.time) + delta
     to_time = datetime.strptime(str(to_time), '%Y-%m-%dT%H:%M:%S.%fZ')
     return from_time, to_time
->>>>>>> a37bff73
