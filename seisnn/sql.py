"""
SQL Database
"""

import os
import operator
import contextlib

import sqlalchemy
import sqlalchemy.orm
import sqlalchemy.ext.declarative
from obspy import UTCDateTime
from tqdm import tqdm

import seisnn.core
import seisnn.io
import seisnn.utils

Base = sqlalchemy.ext.declarative.declarative_base()


class Inventory(Base):
    """
    Inventory table for sql database.
    """
    __tablename__ = 'inventory'
    network = sqlalchemy.Column(sqlalchemy.String, nullable=False)
    station = sqlalchemy.Column(sqlalchemy.String, primary_key=True)
    latitude = sqlalchemy.Column(sqlalchemy.Float, nullable=False)
    longitude = sqlalchemy.Column(sqlalchemy.Float, nullable=False)
    elevation = sqlalchemy.Column(sqlalchemy.Float, nullable=False)

    def __init__(self, net, sta, loc):
        self.network = net
        self.station = sta
        self.latitude = loc['latitude']
        self.longitude = loc['longitude']
        self.elevation = loc['elevation']

    def __repr__(self):
        return f"Inventory(" \
               f"Network={self.network}, " \
               f"Station={self.station}, " \
               f"Latitude={self.latitude:>7.4f}, " \
               f"Longitude={self.longitude:>8.4f}, " \
               f"Elevation={self.elevation:>6.1f})"

    def add_db(self, session):
        """
        Add data into session.

        :param session: SQL session.
        """
        session.add(self)


class Event(Base):
    """
    Event table for sql database.
    """
    __tablename__ = 'event'
    id = sqlalchemy.Column(sqlalchemy.BigInteger()
                           .with_variant(sqlalchemy.Integer, "sqlite"),
                           primary_key=True)
    time = sqlalchemy.Column(sqlalchemy.DateTime, nullable=False)
    latitude = sqlalchemy.Column(sqlalchemy.Float, nullable=False)
    longitude = sqlalchemy.Column(sqlalchemy.Float, nullable=False)
    depth = sqlalchemy.Column(sqlalchemy.Float, nullable=False)

    def __init__(self, event):
        self.time = event.origins[0].time.datetime
        self.latitude = event.origins[0].latitude
        self.longitude = event.origins[0].longitude
        self.depth = event.origins[0].depth

    def __repr__(self):
        return f"Event(" \
               f"Time={self.time}" \
               f"Latitude={self.latitude:>7.4f}, " \
               f"Longitude={self.longitude:>8.4f}, " \
               f"Depth={self.depth:>6.1f})"

    def add_db(self, session):
        """
        Add data into session.

        :type session: sqlalchemy.orm.session.Session
        :param session: SQL session.
        """
        session.add(self)


class Pick(Base):
    """
    Pick table for sql database.
    """
    __tablename__ = 'pick'
    id = sqlalchemy.Column(sqlalchemy.BigInteger()
                           .with_variant(sqlalchemy.Integer, "sqlite"),
                           primary_key=True)
    time = sqlalchemy.Column(sqlalchemy.DateTime, nullable=False)
    station = sqlalchemy.Column(sqlalchemy.String,
                                sqlalchemy.ForeignKey('inventory.station'),
                                nullable=False)
    phase = sqlalchemy.Column(sqlalchemy.String, nullable=False)
    tag = sqlalchemy.Column(sqlalchemy.String, nullable=False)
    snr = sqlalchemy.Column(sqlalchemy.Float)

    def __init__(self, time, station, phase, tag):
        self.time = time
        self.station = station
        self.phase = phase
        self.tag = tag

    def __repr__(self):
        return f"Pick(" \
               f"Time={self.time}, " \
               f"Station={self.station}, " \
               f"Phase={self.phase}, " \
               f"Tag={self.tag}, " \
               f"SNR={self.snr})"

    def add_db(self, session):
        """
        Add data into session.

        :type session: sqlalchemy.orm.session.Session
        :param session: SQL session.
        """
        session.add(self)


class Waveform(Base):
    """
    Waveform table for sql database.
    """
    __tablename__ = 'waveform'
    id = sqlalchemy.Column(sqlalchemy.BigInteger()
                           .with_variant(sqlalchemy.Integer, "sqlite"),
                           primary_key=True)
    starttime = sqlalchemy.Column(sqlalchemy.DateTime, nullable=False)
    endtime = sqlalchemy.Column(sqlalchemy.DateTime, nullable=False)
    station = sqlalchemy.Column(sqlalchemy.String,
                                sqlalchemy.ForeignKey('inventory.station'),
                                nullable=False)
    channel = sqlalchemy.Column(sqlalchemy.String, nullable=False)
    tfrecord = sqlalchemy.Column(sqlalchemy.String,
                                 sqlalchemy.ForeignKey('tfrecord.path'),
                                 nullable=False)
    data_index = sqlalchemy.Column(sqlalchemy.Integer)

    def __init__(self, instance, tfrecord, data_index):
        self.starttime = UTCDateTime(instance.metadata.starttime).datetime
        self.endtime = UTCDateTime(instance.metadata.endtime).datetime
        self.station = instance.metadata.station
        self.channel = ', '.join(instance.trace.channel)
        self.tfrecord = tfrecord
        self.data_index = data_index

    def __repr__(self):
        return f"Waveform(" \
               f"Start={self.starttime}, " \
               f"End={self.endtime}, " \
               f"Station={self.station}, " \
               f"Channel={self.channel}, " \
               f"TFRecord={self.tfrecord}, " \
               f"Index={self.data_index})"

    def add_db(self, session):
        """
        Add data into session.

        :type session: sqlalchemy.orm.session.Session
        :param session: SQL session.
        """
        session.add(self)


class TFRecord(Base):
    """
    TFRecord table for sql database.
    """
    __tablename__ = 'tfrecord'
    id = sqlalchemy.Column(sqlalchemy.BigInteger()
                           .with_variant(sqlalchemy.Integer, "sqlite"),
                           primary_key=True)
    name = sqlalchemy.Column(sqlalchemy.String, nullable=False)
    station = sqlalchemy.Column(sqlalchemy.String,
                                sqlalchemy.ForeignKey('inventory.station'),
                                nullable=False)
    count = sqlalchemy.Column(sqlalchemy.Integer, nullable=False)
    path = sqlalchemy.Column(sqlalchemy.String, nullable=False)
    tag = sqlalchemy.Column(sqlalchemy.String)

    def __init__(self, path, station, count):
        self.name = os.path.basename(path)
        self.path = path
        self.station = station
        self.count = count

    def __repr__(self):
        return f"TFRecord(" \
               f"Name={self.name}, " \
               f"Station={self.station}, " \
               f"Count={self.count}, " \
               f"Tag={self.tag})"

    def add_db(self, session):
        """
        Add data into session.

        :type session: sqlalchemy.orm.session.Session
        :param session: SQL session.
        """
        session.add(self)


class Client:
    """
    Client for sql database
    """

    def __init__(self, database, echo=False):
        config = seisnn.utils.Config()
        self.database = database
        db_path = os.path.join(config.sql_database, self.database)
        self.engine = sqlalchemy.create_engine(
            f'sqlite:///{db_path}?check_same_thread=False',
            echo=echo)
        Base.metadata.create_all(bind=self.engine)
        self.session = sqlalchemy.orm.sessionmaker(bind=self.engine)

    def __repr__(self):
        return f'SQL Database({self.database})'

    @staticmethod
    def get_table_class(table):
        """
        Returns related class from dict.

        :param str table: Keywords: inventory, event, pick, waveform.
        :return: SQL table class.
        """
        table_dict = {
            'inventory': Inventory,
            'event': Event,
            'pick': Pick,
            'waveform': Waveform,
            'tfrecord': TFRecord,
        }
        try:
            table_class = table_dict.get(table)
            return table_class

        except KeyError:
            msg = 'Please select table: inventory, event, pick, waveform'
            raise KeyError(msg)

    def read_hyp(self, hyp, network):
        """
        Add geometry data from .HYP file.

        seisnn.io.read_hyp wrap up.

        :param str hyp: STATION0.HYP file.
        :param str network: Output network name.
        """

        geom = seisnn.io.read_hyp(hyp)
        self.add_inventory(geom, network)

    def read_kml_placemark(self, kml, network):
        """
        Add geometry data from .KML file.

        seisnn.io.read_kml_placemark wrap up.

        :param str kml: Google Earth .KML file.
        :param str network: Output network name.
        """

        geom = seisnn.io.read_kml_placemark(kml)
        self.add_inventory(geom, network)

    def add_inventory(self, geom, network):
        """
        Add geometry data from geometry dict.

        :param dict geom: Geometry dict.
        :param str network: Output network name.
        """
        with self.session_scope() as session:
            counter = 0
            for sta, loc in geom.items():
                Inventory(network, sta, loc).add_db(session)
                counter += 1

            print(f'Input {counter} stations')

    def get_inventories(self, station=None, network=None):
        """
        Returns query from inventory table.

        :param str station: Station name.
        :param str network: Network name.
        :rtype: sqlalchemy.orm.query.Query
        :return: A Query.
        """
        with self.session_scope() as session:
            query = session.query(Inventory)
            if station is not None:
                station = self.get_matched_list(
                    station, 'inventory', 'station')
                query = query.filter(Inventory.station.in_(station))
            if network is not None:
                network = self.get_matched_list(
                    network, 'inventory', 'network')
                query = query.filter(Inventory.network.in_(network))

        return query

    def add_events(self, catalog, tag, remove_duplicates=True):
        """
        Add event data form catalog.

        :param str catalog: Catalog name.
        :param str tag: Pick tag.
        :param bool remove_duplicates: Removes duplicates in event table.
        """

        events = seisnn.io.read_event_list(catalog)
        with self.session_scope() as session:
            event_count = 0
            pick_count = 0
            for event in events:
                Event(event).add_db(session)
                event_count += 1
                for pick in event.picks:
                    time = pick.time.datetime
                    station = pick.waveform_id.station_code
                    phase = pick.phase_hint

                    Pick(time, station, phase, tag).add_db(session)
                    pick_count += 1

            print(f'Input {event_count} events, {pick_count} picks')

        if remove_duplicates:
            self.remove_duplicates(
                'event',
                ['time', 'latitude', 'longitude', 'depth'])
            self.remove_duplicates(
                'pick',
                ['time', 'phase', 'station', 'tag'])

    def get_events(self,
                   from_time=None, to_time=None,
                   west=None, east=None,
                   south=None, north=None,
                   from_depth=None, to_depth=None):
        """
        Returns query from event table.

        :param str from_time: From time.
        :param str to_time: To time.
        :param west: From West.
        :param east: To East.
        :param south: From South.
        :param north: To North.
        :param from_depth: From depth.
        :param to_depth: To depth.
        :rtype: sqlalchemy.orm.query.Query
        :return: A Query.
        """
        with self.session_scope() as session:
            query = session.query(Event)
            if from_time is not None:
                query = query.filter(Event.time >= from_time)
            if to_time is not None:
                query = query.filter(Event.time <= to_time)

            if west is not None:
                query = query.filter(Event.longitude >= west)
            if east is not None:
                query = query.filter(Event.latitude <= east)

            if south is not None:
                query = query.filter(Event.latitude >= south)
            if north is not None:
                query = query.filter(Event.latitude <= north)

            if from_depth is not None:
                query = query.filter(Event.depth >= from_depth)
            if to_depth is not None:
                query = query.filter(Event.depth <= to_depth)

        return query

    def add_pick(self, time, station, phase, tag):
        with self.session_scope() as session:
            Pick(time, station, phase, tag).add_db(session)

    def get_picks(self,
                  from_time=None, to_time=None,
                  station=None, phase=None,
                  tag=None):
        """
        Returns query from pick table.

        :param str from_time: From time.
        :param str to_time: To time.
        :param str station: Station name.
        :param str phase: Phase name.
        :param str tag: Catalog tag.
        :rtype: sqlalchemy.orm.query.Query
        :return: A Query.
        """
        with self.session_scope() as session:
            query = session.query(Pick)
            if from_time is not None:
                query = query.filter(Pick.time >= from_time)
            if to_time is not None:
                query = query.filter(Pick.time <= to_time)
            if station is not None:
                station = self.get_matched_list(station, 'pick', 'station')
                query = query.filter(Pick.station.in_(station))
            if phase is not None:
                phase = self.get_matched_list(phase, 'pick', 'phase')
                query = query.filter(Pick.phase.in_(phase))
            if tag is not None:
                tag = self.get_matched_list(tag, 'pick', 'tag')
                query = query.filter(Pick.tag.in_(tag))

        return query

<<<<<<< HEAD
    def event_summery(self):
        """
        Prints summery from event table.
        """
        times = self.get_distinct_items('event', 'time')
        print('Event time duration:')
        print(f'From: {min(times).isoformat()}')
        print(f'To:   {max(times).isoformat()}\n')

        events = self.get_events().all()
        print(f'Total {len(events)} events\n')

        latitudes = self.get_distinct_items('event', 'latitude')
        longitudes = self.get_distinct_items('event', 'longitude')

        print('Station boundary:')
        print(f'West: {min(longitudes):>8.4f}')
        print(f'East: {max(longitudes):>8.4f}')
        print(f'South: {min(latitudes):>7.4f}')
        print(f'North: {max(latitudes):>7.4f}\n')

    def pick_summery(self):
        """
        Prints summery from pick table.
        """
        times = self.get_distinct_items('pick', 'time')
        print('Event time duration:')
        print(f'From: {min(times).isoformat()}')
        print(f'To:   {max(times).isoformat()}\n')

        print('Phase count:')
        phases = self.get_distinct_items('pick', 'phase')
        for phase in phases:
            picks = self.get_picks(phase=phase).all()
            print(f'{len(picks)} "{phase}" picks')
        print()

        pick_stations = self.get_distinct_items('pick', 'station')
        print(f'Picks cover {len(pick_stations)} stations:')
        print([station for station in pick_stations], '\n')

        no_pick_station = self.get_exclude_items('inventory', 'station',
                                                 pick_stations)
        if no_pick_station:
            print(f'{len(no_pick_station)} stations without picks:')
            print([station for station in no_pick_station], '\n')

        inventory_station = self.get_distinct_items('inventory', 'station')
        no_inventory_station = self.get_exclude_items('pick', 'station',
                                                      inventory_station)

        if no_inventory_station:
            print(f'{len(no_inventory_station)} stations without geometry:')
            print([station for station in no_inventory_station], '\n')

    def read_tfrecord_header(self, tfr_list):
=======
    def read_tfrecord_header(self, dataset):
>>>>>>> 9f3e7f17
        """
        Sync header into SQL database from tfrecord dataset.

        :param tfr_list: TFRecord list.
        """
        try:
            for tfrecord in tqdm(tfr_list):
                dataset = seisnn.io.read_dataset(tfrecord)
                with self.session_scope() as session:
                    for index, example in enumerate(dataset):
                        instance = seisnn.core.Instance(example)
                        Waveform(instance, tfrecord, index).add_db(session)
                    TFRecord(tfrecord, instance.metadata.station,
                             index + 1).add_db(session)

        except Exception as error:
            print(f'{type(error).__name__}: {error}')

        print(f'Input {index + 1} waveforms.')

    def get_tfrecord(self, station=None):
        """
        Returns query from tfrecord table.

        :param str station: Station name.
        :rtype: sqlalchemy.orm.query.Query
        :return: A Query.
        """
        with self.session_scope() as session:
            query = session.query(TFRecord)
            if station is not None:
                station = self.get_matched_list(station, 'tfrecord', 'station')
                query = query.filter(TFRecord.station.in_(station))

        return query

    def get_waveform(self, from_time=None, to_time=None,
                     station=None, tfrecord=None):
        """
        Returns query from waveform table.

        .. note::
            If from_time or to_time is within the waveform, the waveform
            will be select.

        :param str from_time: Get which waveform endtime after from_time.
        :param str to_time: Get which waveform starttime after to_time.
        :param str/list station: Station name.
        :param str/list tfrecord: TFRecord path.
        :rtype: sqlalchemy.orm.query.Query
        :return: A Query.
        """

        with self.session_scope() as session:
            query = session.query(Waveform)
            if from_time is not None:
                query = query.filter(from_time <= Waveform.endtime)
            if to_time is not None:
                query = query.filter(Waveform.starttime <= to_time)
            if station is not None:
                station = self.get_matched_list(
                    station, 'waveform', 'station')
                query = query.filter(Waveform.station.in_(station))
            if tfrecord is not None:
                tfrecord = self.get_matched_list(
                    tfrecord, 'waveform', 'tfrecord')
                query = query.filter(Waveform.tfrecord.in_(tfrecord))

        return query

    def remove_duplicates(self, table, match_columns):
        """
        Removes duplicates data in given table.

        :param str table: Target table.
        :param list match_columns: List of column names.
            If all columns matches, then marks it as a duplicate data.
        """
        table = self.get_table_class(table)
        with self.session_scope() as session:
            attrs = operator.attrgetter(*match_columns)
            table_columns = attrs(table)
            distinct = session \
                .query(table, sqlalchemy.func.min(table.id)) \
                .group_by(*table_columns)
            duplicate = session \
                .query(table) \
                .filter(table.id.notin_(distinct.with_entities(table.id))) \
                .delete(synchronize_session='fetch')
            print(f'Remove {duplicate} duplicate {table.__tablename__}s')

    def get_distinct_items(self, table, column):
        """
        Returns a query of unique items.

        :param str table: Target table name.
        :param str column: Target column name.
        :rtype: list
        :return: A list of query.
        """
        table = self.get_table_class(table)
        col = operator.attrgetter(column)
        with self.session_scope() as session:
            query = session \
                .query(col(table).distinct()) \
                .order_by(col(table)) \
                .all()
        query = [q[0] for q in query]
        return query

    def get_exclude_items(self, table, column, exclude):
        """
        Returns a query of exclude items.

        :param str table: Target table name.
        :param str column: Target column name.
        :param exclude: Exclude list.
        :rtype: list
        :return: A list of query.
        """
        table = self.get_table_class(table)
        with self.session_scope() as session:
            col = operator.attrgetter(column)
            query = session \
                .query(col(table)) \
                .order_by(col(table)) \
                .filter(col(table).notin_(exclude)) \
                .all()
        query = [q[0] for q in query]
        return query

    def clear_table(self, table):
        """
        Delete full table from database.

        :param table: Target table name.
        """
        table = self.get_table_class(table)
        with self.session_scope() as session:
            session.query(table).delete()

    @contextlib.contextmanager
    def session_scope(self):
        """
        Provide a transactional scope around a series of operations.
        """
        session = self.session()
        try:
            yield session
            session.commit()
        except Exception as exception:
            print(f'{exception.__class__.__name__}: {exception.__cause__}')
            session.rollback()
        finally:
            session.close()

    @staticmethod
    def replace_sql_wildcard(string):
        """
        Replaces posix wildcard characters to SQL wildcard characters.

        :param str string: Target string.
        :rtype: str
        :return: Replaced string.
        """
        string = string.replace('?', '_')
        string = string.replace('*', '%')
        return string

    def get_matched_list(self, wildcard_list, table, column):
        """
        Gets wildcard match list in column.

        :param str/list wildcard_list:
        :param str table: Table name.
        :param str column: Column name.
        :return:
        """
        if isinstance(wildcard_list, str):
            wildcard_list = [wildcard_list]

        table = self.get_table_class(table)

        matched_list = []
        for wildcard in wildcard_list:
            wildcard = self.replace_sql_wildcard(wildcard)
            with self.session_scope() as session:
                query = session.query(table) \
                    .filter(getattr(table, column).like(wildcard))

                query = [getattr(item, column) for item in query]
                matched_list.extend(query)

        matched_list = sorted(list(set(matched_list)))
        return matched_list


class DatabaseInspector:
    """
    Main class for Database Inspector.
    """

    def __init__(self, database):
        if isinstance(database, str):
            try:
                database = seisnn.sql.Client(database)
            except Exception as exception:
                print(f'{exception.__class__.__name__}: {exception.__cause__}')

        self.database = database

    def inventory_summery(self):
        """
        Prints summery from geometry table.
        """
        stations = self.database.get_distinct_items('inventory', 'station')

        print('Station name:')
        print([station for station in stations], '\n')
        print(f'Total {len(stations)} stations\n')

        latitudes = self.database.get_distinct_items('inventory', 'latitude')
        longitudes = self.database.get_distinct_items('inventory', 'longitude')

        print('Station boundary:')
        print(f'West: {min(longitudes):>8.4f}')
        print(f'East: {max(longitudes):>8.4f}')
        print(f'South: {min(latitudes):>7.4f}')
        print(f'North: {max(latitudes):>7.4f}\n')

    def event_summery(self):
        """
        Prints summery from event table.
        """
        times = self.database.get_distinct_items('event', 'time')
        print('Event time duration:')
        print(f'From: {min(times).isoformat()}')
        print(f'To:   {max(times).isoformat()}\n')

        events = self.database.get_events().all()
        print(f'Total {len(events)} events\n')

        latitudes = self.database.get_distinct_items('event', 'latitude')
        longitudes = self.database.get_distinct_items('event', 'longitude')

        print('Station boundary:')
        print(f'West: {min(longitudes):>8.4f}')
        print(f'East: {max(longitudes):>8.4f}')
        print(f'South: {min(latitudes):>7.4f}')
        print(f'North: {max(latitudes):>7.4f}\n')

    def pick_summery(self):
        """
        Prints summery from pick table.
        """
        times = self.database.get_distinct_items('pick', 'time')
        print('Event time duration:')
        print(f'From: {min(times).isoformat()}')
        print(f'To:   {max(times).isoformat()}\n')

        print('Phase count:')
        phases = self.database.get_distinct_items('pick', 'phase')
        for phase in phases:
            picks = self.database.get_picks(phase=phase).all()
            print(f'{len(picks)} "{phase}" picks')
        print()

        pick_stations = self.database.get_distinct_items('pick', 'station')
        print(f'Picks cover {len(pick_stations)} stations:')
        print([station for station in pick_stations], '\n')

        no_pick_station = self.database.get_exclude_items(
            'inventory', 'station', pick_stations)
        if no_pick_station:
            print(f'{len(no_pick_station)} stations without picks:')
            print([station for station in no_pick_station], '\n')

        inventory_station = self.database \
            .get_distinct_items('inventory', 'station')
        no_inventory_station = self.database \
            .get_exclude_items('pick', 'station', inventory_station)

        if no_inventory_station:
            print(f'{len(no_inventory_station)} stations without geometry:')
            print([station for station in no_inventory_station], '\n')

    def waveform_summery(self):
        """
        Prints summery from waveform table.
        """
        starttimes = self.database.get_distinct_items('waveform', 'starttime')
        endtimes = self.database.get_distinct_items('waveform', 'endtime')
        print('Waveform time duration:')
        print(f'From: {min(starttimes).isoformat()}')
        print(f'To:   {max(endtimes).isoformat()}\n')

        waveforms = self.database.get_events().all()
        print(f'Total {len(waveforms)} events\n')

        stations = self.database.get_distinct_items('waveform', 'station')
        print(f'Picks cover {len(stations)} stations:')
        print([station for station in stations], '\n')

    def plot_map(self):
        """
        Plots station and event map.
        """
        inventories = self.database.get_inventories()
        events = self.database.get_events()

        seisnn.plot.plot_map(inventories, events)


if __name__ == "__main__":
    pass<|MERGE_RESOLUTION|>--- conflicted
+++ resolved
@@ -14,6 +14,7 @@
 
 import seisnn.core
 import seisnn.io
+import seisnn.plot
 import seisnn.utils
 
 Base = sqlalchemy.ext.declarative.declarative_base()
@@ -433,66 +434,7 @@
 
         return query
 
-<<<<<<< HEAD
-    def event_summery(self):
-        """
-        Prints summery from event table.
-        """
-        times = self.get_distinct_items('event', 'time')
-        print('Event time duration:')
-        print(f'From: {min(times).isoformat()}')
-        print(f'To:   {max(times).isoformat()}\n')
-
-        events = self.get_events().all()
-        print(f'Total {len(events)} events\n')
-
-        latitudes = self.get_distinct_items('event', 'latitude')
-        longitudes = self.get_distinct_items('event', 'longitude')
-
-        print('Station boundary:')
-        print(f'West: {min(longitudes):>8.4f}')
-        print(f'East: {max(longitudes):>8.4f}')
-        print(f'South: {min(latitudes):>7.4f}')
-        print(f'North: {max(latitudes):>7.4f}\n')
-
-    def pick_summery(self):
-        """
-        Prints summery from pick table.
-        """
-        times = self.get_distinct_items('pick', 'time')
-        print('Event time duration:')
-        print(f'From: {min(times).isoformat()}')
-        print(f'To:   {max(times).isoformat()}\n')
-
-        print('Phase count:')
-        phases = self.get_distinct_items('pick', 'phase')
-        for phase in phases:
-            picks = self.get_picks(phase=phase).all()
-            print(f'{len(picks)} "{phase}" picks')
-        print()
-
-        pick_stations = self.get_distinct_items('pick', 'station')
-        print(f'Picks cover {len(pick_stations)} stations:')
-        print([station for station in pick_stations], '\n')
-
-        no_pick_station = self.get_exclude_items('inventory', 'station',
-                                                 pick_stations)
-        if no_pick_station:
-            print(f'{len(no_pick_station)} stations without picks:')
-            print([station for station in no_pick_station], '\n')
-
-        inventory_station = self.get_distinct_items('inventory', 'station')
-        no_inventory_station = self.get_exclude_items('pick', 'station',
-                                                      inventory_station)
-
-        if no_inventory_station:
-            print(f'{len(no_inventory_station)} stations without geometry:')
-            print([station for station in no_inventory_station], '\n')
-
     def read_tfrecord_header(self, tfr_list):
-=======
-    def read_tfrecord_header(self, dataset):
->>>>>>> 9f3e7f17
         """
         Sync header into SQL database from tfrecord dataset.
 
